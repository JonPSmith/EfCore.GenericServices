--- conflicted
+++ resolved
@@ -135,13 +135,8 @@
 
             using (var context = new EfCoreContext(options))
             {
-<<<<<<< HEAD
                 var utData = context.SetupSingleDtoAndEntities<BookTitleAndCount>();
-                var service = new CrudServices<EfCoreContext>(context, utData.ConfigAndMapper);
-=======
-                var utData = context.SetupEntitiesDirect();
                 var service = new CrudServices<EfCoreContext>(context, utData.ConfigAndMapper, new CreateNewDBContextHelper(() => new EfCoreContext(options)));
->>>>>>> 94859cc4
 
                 using (new TimeThings(_output, "RunHandCoded ReadMany", 1))
                 {
