﻿// Copyright (c) 2018 Jon P Smith, GitHub: JonPSmith, web: http://www.thereformedprogrammer.net/
// Licensed under MIT licence. See License.txt in the project root for license information.

using System;
using System.Linq;
using System.Threading.Tasks;
using DataLayer.EfClasses;
using DataLayer.EfCode;
using GenericServices;
using GenericServices.PublicButHidden;
using GenericServices.Setup;
using Microsoft.EntityFrameworkCore;
using Tests.Dtos;
using Tests.Helpers;
using TestSupport.EfHelpers;
using Xunit;
using Xunit.Extensions.AssertExtensions;

namespace Tests.UnitTests.GenericServicesPublicAsync
{
    public class TestDirectAccessAsync
    {
        [Fact]
        public async Task TestGetSingleOnEntityOk()
        {
            //SETUP
            var options = SqliteInMemory.CreateOptions<EfCoreContext>();
            using (var context = new EfCoreContext(options))
            {
                context.Database.EnsureCreated();
                context.SeedDatabaseFourBooks();

                var utData = context.SetupEntitiesDirect();
                var service = new CrudServicesAsync(context, utData.ConfigAndMapper, new CreateNewDBContextHelper(() => new EfCoreContext(options)));

                //ATTEMPT
                var book = await service.ReadSingleAsync<Book>(1);

                //VERIFY
                service.IsValid.ShouldBeTrue(service.GetAllErrors());
                book.BookId.ShouldEqual(1);
                context.Entry(book).State.ShouldEqual(EntityState.Unchanged);
            }
        }

        [Fact]
        public async Task TestGetSingleOnEntityWhereOk()
        {
            //SETUP
            var options = SqliteInMemory.CreateOptions<EfCoreContext>();
            using (var context = new EfCoreContext(options))
            {
                context.Database.EnsureCreated();
                context.SeedDatabaseFourBooks();

                var utData = context.SetupEntitiesDirect();
                var service = new CrudServicesAsync(context, utData.ConfigAndMapper, new CreateNewDBContextHelper(() => new EfCoreContext(options)));

                //ATTEMPT
                var book = await service.ReadSingleAsync<Book>(x => x.BookId == 1);

                //VERIFY
                service.IsValid.ShouldBeTrue(service.GetAllErrors());
                book.BookId.ShouldEqual(1);
                context.Entry(book).State.ShouldEqual(EntityState.Unchanged);
            }
        }

        [Fact]
        public async Task TestGetSingleOnEntityNotFound()
        {
            //SETUP
            var options = SqliteInMemory.CreateOptions<EfCoreContext>();
            using (var context = new EfCoreContext(options))
            {
                context.Database.EnsureCreated();
                context.SeedDatabaseFourBooks();

                var utData = context.SetupEntitiesDirect();
                var service = new CrudServicesAsync(context, utData.ConfigAndMapper, new CreateNewDBContextHelper(() => new EfCoreContext(options)));

                //ATTEMPT
                var book = await service.ReadSingleAsync<Book>(99);

                //VERIFY
                service.IsValid.ShouldBeFalse();
                service.Errors.First().ToString().ShouldEqual("Sorry, I could not find the Book you were looking for.");
                book.ShouldBeNull();
            }
        }

        [Fact]
        public async Task TestGetSingleOnEntityWhereBad()
        {
            //SETUP
            var options = SqliteInMemory.CreateOptions<EfCoreContext>();
            using (var context = new EfCoreContext(options))
            {
                context.Database.EnsureCreated();
                context.SeedDatabaseFourBooks();

                var utData = context.SetupEntitiesDirect();
                var service = new CrudServicesAsync(context, utData.ConfigAndMapper, new CreateNewDBContextHelper(() => new EfCoreContext(options)));

                //ATTEMPT
                var book = await service.ReadSingleAsync<Book>(x => x.BookId == 99);

                //VERIFY
                service.IsValid.ShouldBeFalse();
                service.Errors.First().ToString().ShouldEqual("Sorry, I could not find the Book you were looking for.");
                book.ShouldBeNull();
            }
        }

        [Fact]
        public async Task TestGetSingleOnEntityWhereException()
        {
            //SETUP
            var options = SqliteInMemory.CreateOptions<EfCoreContext>();
            using (var context = new EfCoreContext(options))
            {
                context.Database.EnsureCreated();
                context.SeedDatabaseFourBooks();

                var utData = context.SetupEntitiesDirect();
                var service = new CrudServicesAsync(context, utData.ConfigAndMapper, new CreateNewDBContextHelper(() => new EfCoreContext(options)));

                //ATTEMPT
                var ex = await Assert.ThrowsAsync<InvalidOperationException>(() => service.ReadSingleAsync<Book>(x => true));

                //VERIFY
#if NETCOREAPP2_1
                ex.Message.ShouldEqual("Source sequence contains more than one element.");
#elif NETCOREAPP3_0
                ex.Message.ShouldEqual("Enumerator failed to MoveNextAsync.");
#endif
            }
        }

        [Fact]
        public async Task TestManyOk()
        {
            //SETUP
            var options = SqliteInMemory.CreateOptions<EfCoreContext>();
            using (var context = new EfCoreContext(options))
            {
                context.Database.EnsureCreated();
                context.SeedDatabaseFourBooks();

                var utData = context.SetupEntitiesDirect();
                var service = new CrudServicesAsync(context, utData.ConfigAndMapper, new CreateNewDBContextHelper(() => new EfCoreContext(options)));

                //ATTEMPT
                var books = await service.ReadManyNoTracked<Book>().ToListAsync();

                //VERIFY
                service.IsValid.ShouldBeTrue(service.GetAllErrors());
                books.Count.ShouldEqual(4);
                context.Entry(books.ToList().First()).State.ShouldEqual(EntityState.Detached);
            }
        }

        [Fact]
        public async Task TestCreateEntityOk()
        {
            //SETUP
            var unique = Guid.NewGuid().ToString();
            var options = SqliteInMemory.CreateOptions<EfCoreContext>();
            using (var context = new EfCoreContext(options))
            {
                context.Database.EnsureCreated();
            }
            using (var context = new EfCoreContext(options))
            {
                var utData = context.SetupEntitiesDirect();
                var service = new CrudServicesAsync(context, utData.ConfigAndMapper, new CreateNewDBContextHelper(() => new EfCoreContext(options)));

                //ATTEMPT
                var author = new Author { AuthorId = 1, Name = "New Name", Email = unique };
                await service.CreateAndSaveAsync(author);
                //VERIFY
                service.IsValid.ShouldBeTrue(service.GetAllErrors());
            }
            using (var context = new EfCoreContext(options))
            {
                context.Authors.Count().ShouldEqual(1);
                context.Authors.Find(1).Email.ShouldEqual(unique);
            }
        }

        [Fact]
        public async Task TestUpdateOnEntityAlreadyTrackedOk()
        {
            //SETUP
            var unique = Guid.NewGuid().ToString();
            var options = SqliteInMemory.CreateOptions<EfCoreContext>();
            using (var context = new EfCoreContext(options))
            {
                context.Database.EnsureCreated();
                context.SeedDatabaseFourBooks();
            }
            using (var context = new EfCoreContext(options))
            {
                var utData = context.SetupEntitiesDirect();
                var service = new CrudServicesAsync(context, utData.ConfigAndMapper, new CreateNewDBContextHelper(() => new EfCoreContext(options)));

                //ATTEMPT
                var author = await service.ReadSingleAsync<Author>(1);
                author.Email = unique;
                await service.UpdateAndSaveAsync(author);
                //VERIFY
                service.IsValid.ShouldBeTrue(service.GetAllErrors());
            }
            using (var context = new EfCoreContext(options))
            {
                context.Authors.Find(1).Email.ShouldEqual(unique);
            }
        }

        [Fact]
        public async Task TestUpdateOnEntityNotTrackedOk()
        {
            //SETUP
            var unique = Guid.NewGuid().ToString();
            var options = SqliteInMemory.CreateOptions<EfCoreContext>();
            using (var context = new EfCoreContext(options))
            {
                context.Database.EnsureCreated();
                context.SeedDatabaseFourBooks();
            }
            using (var context = new EfCoreContext(options))
            {
                var utData = context.SetupEntitiesDirect();
<<<<<<< HEAD
                var service = new CrudServicesAsync(context, utData.ConfigAndMapper);
=======
                var service = new CrudServicesAsync(context, utData.ConfigAndMapper, new CreateNewDBContextHelper(() => new EfCoreContext(options)));
                var logs = context.SetupLogging();
>>>>>>> 94859cc4

                //ATTEMPT
                var author = new Author {AuthorId = 1, Name = "New Name", Email = unique};
                await service.UpdateAndSaveAsync(author);

                //VERIFY
                service.IsValid.ShouldBeTrue(service.GetAllErrors());
            }
            using (var context = new EfCoreContext(options))
            {
                context.Authors.Find(1).Email.ShouldEqual(unique);
            }
        }

        [Fact]
        public async Task TestUpdateOnEntityKeyNotSetOk()
        {
            //SETUP
            var unique = Guid.NewGuid().ToString();
            var options = SqliteInMemory.CreateOptions<EfCoreContext>();
            using (var context = new EfCoreContext(options))
            {
                context.Database.EnsureCreated();
                context.SeedDatabaseFourBooks();
            }
            using (var context = new EfCoreContext(options))
            {
                var utData = context.SetupEntitiesDirect();
                var service = new CrudServicesAsync(context, utData.ConfigAndMapper, new CreateNewDBContextHelper(() => new EfCoreContext(options)));;

                //ATTEMPT
                var author = new Author { Name = "New Name", Email = unique };
                var ex = await Assert.ThrowsAsync<InvalidOperationException>(() => service.UpdateAndSaveAsync(author));

                //VERIFY
                ex.Message.ShouldStartWith("The primary key was not set on the entity class Author.");
            }
        }

        [Fact]
        public async Task TestDeleteEntityOk()
        {
            //SETUP
            var options = SqliteInMemory.CreateOptions<EfCoreContext>();
            using (var context = new EfCoreContext(options))
            {
                context.Database.EnsureCreated();
                context.SeedDatabaseFourBooks();
            }
            using (var context = new EfCoreContext(options))
            {
                var utData = context.SetupEntitiesDirect();
                var service = new CrudServicesAsync(context, utData.ConfigAndMapper, new CreateNewDBContextHelper(() => new EfCoreContext(options)));

                //ATTEMPT
                await service.DeleteAndSaveAsync<Book>(1);

                //VERIFY
                service.IsValid.ShouldBeTrue(service.GetAllErrors());
            }
            using (var context = new EfCoreContext(options))
            {
                context.Books.Count().ShouldEqual(3);
            }
        }

        private async Task<IStatusGeneric> DeleteCheck(DbContext db, Book entity)
        {
            var status = new StatusGenericHandler();
            if (entity.BookId == 1)
                status.AddError("Stop delete");
            return await Task.FromResult(status);
        }

        [Theory]
        [InlineData(1)]
        [InlineData(2)]
        public async Task TestDeleteWithActionEntityOk(int bookId)
        {
            //SETUP
            var options = SqliteInMemory.CreateOptions<EfCoreContext>();
            using (var context = new EfCoreContext(options))
            {
                context.Database.EnsureCreated();
                context.SeedDatabaseFourBooks();
            }
            using (var context = new EfCoreContext(options))
            {
                var utData = context.SetupEntitiesDirect();
                var service = new CrudServicesAsync(context, utData.ConfigAndMapper, new CreateNewDBContextHelper(() => new EfCoreContext(options)));

                //ATTEMPT
                await service.DeleteWithActionAndSaveAsync<Book>(DeleteCheck, bookId);

                //VERIFY
                if (bookId == 1)
                    service.IsValid.ShouldBeFalse();
                else
                    service.IsValid.ShouldBeTrue(service.GetAllErrors());
            }
            using (var context = new EfCoreContext(options))
            {
                context.Books.Count().ShouldEqual(bookId == 1 ? 4 : 3);
            }
        }

        [Fact]
        public async Task TestNotEntityNoDtoOk()
        {
            //SETUP
            var options = SqliteInMemory.CreateOptions<EfCoreContext>();
            using (var context = new EfCoreContext(options))
            {
                context.Database.EnsureCreated();
                context.SeedDatabaseFourBooks();

                var utData = context.SetupEntitiesDirect();
                var service = new CrudServicesAsync(context, utData.ConfigAndMapper, new CreateNewDBContextHelper(() => new EfCoreContext(options)));

                //ATTEMPT
                var ex = await Assert.ThrowsAsync<InvalidOperationException>(() => service.ReadSingleAsync<string>(1));

                //VERIFY
                ex.Message.ShouldEqual("The class String is not registered as entity class in your DbContext EfCoreContext.");
            }
        }
    }
}<|MERGE_RESOLUTION|>--- conflicted
+++ resolved
@@ -76,7 +76,7 @@
                 context.Database.EnsureCreated();
                 context.SeedDatabaseFourBooks();
 
-                var utData = context.SetupEntitiesDirect();
+                var utData = context.SetupEntitiesDirect();;
                 var service = new CrudServicesAsync(context, utData.ConfigAndMapper, new CreateNewDBContextHelper(() => new EfCoreContext(options)));
 
                 //ATTEMPT
@@ -231,12 +231,7 @@
             using (var context = new EfCoreContext(options))
             {
                 var utData = context.SetupEntitiesDirect();
-<<<<<<< HEAD
-                var service = new CrudServicesAsync(context, utData.ConfigAndMapper);
-=======
-                var service = new CrudServicesAsync(context, utData.ConfigAndMapper, new CreateNewDBContextHelper(() => new EfCoreContext(options)));
-                var logs = context.SetupLogging();
->>>>>>> 94859cc4
+                var service = new CrudServicesAsync(context, utData.ConfigAndMapper, new CreateNewDBContextHelper(() => new EfCoreContext(options)));
 
                 //ATTEMPT
                 var author = new Author {AuthorId = 1, Name = "New Name", Email = unique};
