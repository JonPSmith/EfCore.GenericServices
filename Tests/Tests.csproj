﻿<Project Sdk="Microsoft.NET.Sdk">

	<PropertyGroup>
		<TargetFrameworks>netcoreapp3.1;net6.0;net7.0</TargetFrameworks>
		<IsPackable>false</IsPackable>
	</PropertyGroup>

	<ItemGroup Condition=" '$(TargetFramework)' == 'netcoreapp3.1'">
		<PackageReference Include="AutoMapper" Version="12.0.0" />
		<PackageReference Include="EfCore.TestSupport" Version="5.2.2" />
		<PackageReference Include="Microsoft.AspNetCore.JsonPatch" Version="5.0.11" />
		<PackageReference Include="Microsoft.EntityFrameworkCore.Sqlite" Version="5.0.10" />
		<PackageReference Include="Microsoft.Data.SqlClient" Version="4.1.0" />
		<PackageReference Include="GenericServices.StatusGeneric" Version="1.2.0" />
		<PackageReference Include="Microsoft.NET.Test.Sdk" Version="17.4.0" />
		<PackageReference Include="xunit" Version="2.4.2" />
		<PackageReference Include="xunit.runner.visualstudio" Version="2.4.5">
			<PrivateAssets>all</PrivateAssets>
			<IncludeAssets>runtime; build; native; contentfiles; analyzers; buildtransitive</IncludeAssets>
		</PackageReference>
		<DotNetCliToolReference Include="dotnet-xunit" Version="2.3.1" />
	</ItemGroup>

<<<<<<< HEAD
  <ItemGroup Condition=" '$(TargetFramework)' == 'net6.0'">
    <PackageReference Include="AutoMapper" Version="10.1.1" />
    <PackageReference Include="EfCore.TestSupport" Version="5.1.0" />
    <PackageReference Include="Microsoft.AspNetCore.JsonPatch" Version="6.0.11" />
    <PackageReference Include="Microsoft.EntityFrameworkCore.Sqlite" Version="6.0.11" />
    <PackageReference Include="Microsoft.Data.SqlClient" Version="4.1.0" />
    <PackageReference Include="GenericServices.StatusGeneric" Version="1.1.0" />
    <PackageReference Include="Microsoft.NET.Test.Sdk" Version="17.0.0" />
    <PackageReference Include="xunit" Version="2.4.1" />
    <PackageReference Include="xunit.runner.visualstudio" Version="2.4.3">
      <PrivateAssets>all</PrivateAssets>
      <IncludeAssets>runtime; build; native; contentfiles; analyzers; buildtransitive</IncludeAssets>
    </PackageReference>
    <DotNetCliToolReference Include="dotnet-xunit" Version="2.3.1" />
  </ItemGroup>
=======
	<ItemGroup Condition=" '$(TargetFramework)' == 'net6.0'">
		<PackageReference Include="AutoMapper" Version="12.0.0" />
		<PackageReference Include="EfCore.TestSupport" Version="5.2.2" />
		<PackageReference Include="Microsoft.AspNetCore.JsonPatch" Version="6.0.0" />
		<PackageReference Include="Microsoft.EntityFrameworkCore.Sqlite" Version="6.0.0" />
		<PackageReference Include="Microsoft.Data.SqlClient" Version="4.0.0-preview3.21293.2" />
		<PackageReference Include="GenericServices.StatusGeneric" Version="1.2.0" />
		<PackageReference Include="Microsoft.NET.Test.Sdk" Version="17.4.0" />
		<PackageReference Include="xunit" Version="2.4.2" />
		<PackageReference Include="xunit.runner.visualstudio" Version="2.4.5">
			<PrivateAssets>all</PrivateAssets>
			<IncludeAssets>runtime; build; native; contentfiles; analyzers; buildtransitive</IncludeAssets>
		</PackageReference>
		<DotNetCliToolReference Include="dotnet-xunit" Version="2.3.1" />
	</ItemGroup>
>>>>>>> 178185a3

	<ItemGroup Condition=" '$(TargetFramework)' == 'net7.0'">
		<PackageReference Include="AutoMapper" Version="12.0.0" />
		<PackageReference Include="EfCore.TestSupport" Version="5.2.2" />
		<PackageReference Include="Microsoft.AspNetCore.JsonPatch" Version="7.0.0" />
		<PackageReference Include="Microsoft.EntityFrameworkCore.Sqlite" Version="7.0.0" />
		<PackageReference Include="Microsoft.Data.SqlClient" Version="5.0.1" />
		<PackageReference Include="GenericServices.StatusGeneric" Version="1.2.0" />
		<PackageReference Include="Microsoft.NET.Test.Sdk" Version="17.4.0" />
		<PackageReference Include="xunit" Version="2.4.2" />
		<PackageReference Include="xunit.runner.visualstudio" Version="2.4.5">
			<PrivateAssets>all</PrivateAssets>
			<IncludeAssets>runtime; build; native; contentfiles; analyzers; buildtransitive</IncludeAssets>
		</PackageReference>
		<DotNetCliToolReference Include="dotnet-xunit" Version="2.3.1" />
	</ItemGroup>

	<ItemGroup>
		<ProjectReference Include="..\DataLayer\DataLayer.csproj" />
		<ProjectReference Include="..\GenericServices\GenericServices.csproj" />
		<ProjectReference Include="..\ServiceLayer\ServiceLayer.csproj" />
	</ItemGroup>

</Project><|MERGE_RESOLUTION|>--- conflicted
+++ resolved
@@ -21,23 +21,6 @@
 		<DotNetCliToolReference Include="dotnet-xunit" Version="2.3.1" />
 	</ItemGroup>
 
-<<<<<<< HEAD
-  <ItemGroup Condition=" '$(TargetFramework)' == 'net6.0'">
-    <PackageReference Include="AutoMapper" Version="10.1.1" />
-    <PackageReference Include="EfCore.TestSupport" Version="5.1.0" />
-    <PackageReference Include="Microsoft.AspNetCore.JsonPatch" Version="6.0.11" />
-    <PackageReference Include="Microsoft.EntityFrameworkCore.Sqlite" Version="6.0.11" />
-    <PackageReference Include="Microsoft.Data.SqlClient" Version="4.1.0" />
-    <PackageReference Include="GenericServices.StatusGeneric" Version="1.1.0" />
-    <PackageReference Include="Microsoft.NET.Test.Sdk" Version="17.0.0" />
-    <PackageReference Include="xunit" Version="2.4.1" />
-    <PackageReference Include="xunit.runner.visualstudio" Version="2.4.3">
-      <PrivateAssets>all</PrivateAssets>
-      <IncludeAssets>runtime; build; native; contentfiles; analyzers; buildtransitive</IncludeAssets>
-    </PackageReference>
-    <DotNetCliToolReference Include="dotnet-xunit" Version="2.3.1" />
-  </ItemGroup>
-=======
 	<ItemGroup Condition=" '$(TargetFramework)' == 'net6.0'">
 		<PackageReference Include="AutoMapper" Version="12.0.0" />
 		<PackageReference Include="EfCore.TestSupport" Version="5.2.2" />
@@ -53,7 +36,6 @@
 		</PackageReference>
 		<DotNetCliToolReference Include="dotnet-xunit" Version="2.3.1" />
 	</ItemGroup>
->>>>>>> 178185a3
 
 	<ItemGroup Condition=" '$(TargetFramework)' == 'net7.0'">
 		<PackageReference Include="AutoMapper" Version="12.0.0" />
