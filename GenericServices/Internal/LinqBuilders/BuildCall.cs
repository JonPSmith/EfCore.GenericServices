--- conflicted
+++ resolved
@@ -24,11 +24,7 @@
         //Also the dto, entity and DbContext parameters cannot be object, but dynamic works
 
         public static IStatusGeneric RunMethodViaLinq(MethodInfo methodInfo, dynamic dto, dynamic entity,
-<<<<<<< HEAD
-            List<PropertyMatch> propertyMatches, dynamic context)
-=======
             List<PropertyMatch> propertyMatches, DbContext context, IDbContextService createNewDBContext)
->>>>>>> 94859cc4
         {
             if (methodInfo.ReturnType == typeof(IStatusGeneric))
             {
