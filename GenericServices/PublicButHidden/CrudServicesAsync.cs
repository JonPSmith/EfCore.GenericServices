﻿// Copyright (c) 2018 Jon P Smith, GitHub: JonPSmith, web: http://www.thereformedprogrammer.net/
// Licensed under MIT licence. See License.txt in the project root for license information.

using System;
using System.Linq;
using System.Linq.Expressions;
using System.Threading.Tasks;
using AutoMapper.QueryableExtensions;
using GenericServices.Configuration.Internal;
using GenericServices.Internal;
using GenericServices.Internal.Decoders;
using GenericServices.Internal.LinqBuilders;
using GenericServices.Internal.MappingCode;
using GenericServices.Setup;
using Microsoft.AspNetCore.JsonPatch;
using Microsoft.EntityFrameworkCore;

namespace GenericServices.PublicButHidden
{
    /// <summary>
    /// This is the async version of GenericServices' CRUD, which assumes you have one DbContext which the CrudServices setup code will register to the DbContext type
    /// You should use this with dependency injection to get an instance of the sync CrudServices
    /// </summary>
    public class CrudServicesAsync : CrudServicesAsync<DbContext>, ICrudServicesAsync
    {
        /// <summary>
        /// CrudServicesAsync needs the correct DbContext and the AutoMapper config
        /// </summary>
        /// <param name="context"></param>
        /// <param name="configAndMapper"></param>
        /// <param name="createNewDBContext"></param>
        public CrudServicesAsync(DbContext context, IWrappedConfigAndMapper configAndMapper, IDbContextService createNewDBContext) : base(context, configAndMapper, createNewDBContext)
        {
            if (context == null)
                throw new ArgumentNullException("The DbContext class is null. Either you haven't registered GenericServices, " +
                                                "or you are using the multi-DbContext version, in which case you need to use the CrudServices<TContext> and specify which DbContext to use.");
        }
    }

    /// <summary>
    /// This is the async version of GenericServices' CRUD for use in an application that has multiple DbContext
    /// You need to define the DbContext you need to carry out the CRUD actions 
    /// You should use this with dependency injection to get an instance of the sync CrudServices
    /// </summary>
    public class CrudServicesAsync<TContext> :
        StatusGenericHandler,
        ICrudServicesAsync<TContext> where TContext : DbContext
    {
        private readonly TContext _context;
        private readonly IWrappedConfigAndMapper _configAndMapper;
        private readonly IDbContextService _createNewDBContext;

        /// <inheritdoc />
        public DbContext Context => _context;

        /// <summary>
        /// This allows you to access the current DbContext that this instance of the CrudServices is using.
        /// That is useful if you need to set up some properties in the DTO that cannot be found in the Entity
        /// For instance, setting up a dropdownlist based on some other database data
        /// </summary>
        public CrudServicesAsync(TContext context, IWrappedConfigAndMapper configAndMapper, IDbContextService createNewDBContext)
        {
            _context = context;
            _configAndMapper = configAndMapper ?? throw new ArgumentException(nameof(configAndMapper));
            _createNewDBContext = createNewDBContext ?? null;
        }

        /// <inheritdoc />
        public async Task<T> ReadSingleAsync<T>(params object[] keys) where T : class
        {
            T result;
            var entityInfo = _context.GetEntityInfoThrowExceptionIfNotThere(typeof(T));
            if (entityInfo.EntityStyle == EntityStyles.HasNoKey)
                throw new InvalidOperationException($"The class {entityInfo.EntityType.Name} of style {entityInfo.EntityStyle} cannot be used in a Find.");
            if (entityInfo.EntityType == typeof(T))
            {
                result = await _context.Set<T>().FindAsync(keys).ConfigureAwait(false);
            }
            else
            {
                //else its a DTO, so we need to project the entity to the DTO and select the single element
                var projector = new CreateMapper(_context, _configAndMapper, typeof(T), entityInfo);
                result = await ((IQueryable<T>) projector.Accessor.GetViaKeysWithProject(keys))
                    .SingleOrDefaultAsync().ConfigureAwait(false);
            }

            if (result != null) return result;

            if (_configAndMapper.Config.NoErrorOnReadSingleNull)
                Message = $"The {entityInfo.EntityType.GetNameForClass()} was not found.";
            else
                AddError($"Sorry, I could not find the {entityInfo.EntityType.GetNameForClass()} you were looking for.");

            return null;
        }

        /// <inheritdoc />
        public async Task<T> ReadSingleAsync<T>(Expression<Func<T, bool>> whereExpression) where T : class
        {
            T result;
            var entityInfo = _context.GetEntityInfoThrowExceptionIfNotThere(typeof(T));
            if (entityInfo.EntityType == typeof(T))
            {
                result = await entityInfo.GetReadableEntity<T>(_context).Where(whereExpression).SingleOrDefaultAsync().ConfigureAwait(false);
            }
            else
            {
                //else its a DTO, so we need to project the entity to the DTO and select the single element
                var projector = new CreateMapper(_context, _configAndMapper, typeof(T), entityInfo);
                result = await ((IQueryable<T>)projector.Accessor.ProjectAndThenApplyWhereExpression(whereExpression))
                    .SingleOrDefaultAsync().ConfigureAwait(false);
            }

            if (result != null) return result;

            if (_configAndMapper.Config.NoErrorOnReadSingleNull)
                Message = $"The {entityInfo.EntityType.GetNameForClass()} was not found.";
            else
                AddError($"Sorry, I could not find the {entityInfo.EntityType.GetNameForClass()} you were looking for.");

            return null;
        }

        /// <inheritdoc />
        public IQueryable<T> ReadManyNoTracked<T>() where T : class
        {
            var entityInfo = _context.GetEntityInfoThrowExceptionIfNotThere(typeof(T));
            if (entityInfo.EntityType == typeof(T))
            {
                return entityInfo.GetReadableEntity<T>(_context).AsNoTracking();
            }

            //else its a DTO, so we need to project the entity to the DTO 
            var projector = new CreateMapper(_context, _configAndMapper, typeof(T), entityInfo);
            return projector.Accessor.GetManyProjectedNoTracking();
        }

        /// <inheritdoc />
        public IQueryable<TDto> ProjectFromEntityToDto<TEntity, TDto>(Func<IQueryable<TEntity>, IQueryable<TEntity>> query) where TEntity : class
        {
            var entityInfo = _context.GetEntityInfoThrowExceptionIfNotThere(typeof(TEntity));
            return query(entityInfo.GetReadableEntity<TEntity>(_context))
                .ProjectTo<TDto>(_configAndMapper.MapperReadConfig);
        }

        /// <inheritdoc />
        public async Task<T> CreateAndSaveAsync<T>(T entityOrDto, string ctorOrStaticMethodName = null) where T : class
        {
            var entityInfo = _context.GetEntityInfoThrowExceptionIfNotThere(typeof(T));
            entityInfo.CheckCanDoOperation(CrudTypes.Create);
            Message = $"Successfully created a {entityInfo.EntityType.GetNameForClass()}";
            if (entityInfo.EntityType == typeof(T))
            {
                _context.Add(entityOrDto);
                CombineStatuses(await _context.SaveChangesWithOptionalValidationAsync(
                    _configAndMapper.Config.DirectAccessValidateOnSave, _configAndMapper.Config).ConfigureAwait(false));
            }
            else
            {
                using (DbContext context = _createNewDBContext.CreateNew())
                {
                    var dtoInfo = typeof(T).GetDtoInfoThrowExceptionIfNotThere();
                    var creator = new EntityCreateHandler<T>(dtoInfo, entityInfo, _configAndMapper, context);
                    var entity = creator.CreateEntityAndFillFromDto(entityOrDto, ctorOrStaticMethodName);
                    CombineStatuses(creator);
                    if (IsValid)
                    {
                        _context.Add(entity);
                        CombineStatuses(await _context.SaveChangesWithOptionalValidationAsync(
                            dtoInfo.ShouldValidateOnSave(_configAndMapper.Config), _configAndMapper.Config));
                        if (IsValid)
                            entity.CopyBackKeysFromEntityToDtoIfPresent(entityOrDto, entityInfo);
                    }
                }
            }
            return IsValid ? entityOrDto : null;
        }

        /// <inheritdoc />
        public async Task UpdateAndSaveAsync<T>(T entityOrDto, string methodName = null, params Expression<Func<T, object>>[] includes) where T : class
        {
            var entityInfo = _context.GetEntityInfoThrowExceptionIfNotThere(typeof(T));
            entityInfo.CheckCanDoOperation(CrudTypes.Update);
            Message = $"Successfully updated the {entityInfo.EntityType.GetNameForClass()}";
            if (entityInfo.EntityType == typeof(T))
            {
                if (!_context.Entry(entityOrDto).IsKeySet)
                    throw new InvalidOperationException($"The primary key was not set on the entity class {typeof(T).Name}. For an update we expect the key(s) to be set (otherwise it does a create).");
                if (_context.Entry(entityOrDto).State == EntityState.Detached)
                    _context.Update(entityOrDto);
                CombineStatuses(await _context.SaveChangesWithOptionalValidationAsync(
                    _configAndMapper.Config.DirectAccessValidateOnSave, _configAndMapper.Config).ConfigureAwait(false));
            }
            else
            {
                var dtoInfo = typeof(T).GetDtoInfoThrowExceptionIfNotThere();
                var updater = new EntityUpdateHandler<T>(dtoInfo, entityInfo, _configAndMapper, _context, _createNewDBContext);
                CombineStatuses(updater.ReadEntityAndUpdateViaDto(entityOrDto, methodName, includes));
                if (IsValid)
                    CombineStatuses(await _context.SaveChangesWithOptionalValidationAsync(
                        dtoInfo.ShouldValidateOnSave(_configAndMapper.Config), _configAndMapper.Config));
            }
        }

        /// <inheritdoc />
        public async Task<TEntity> UpdateAndSaveAsync<TEntity>(JsonPatchDocument<TEntity> patch, params object[] keys) where TEntity : class
        {
<<<<<<< HEAD
            return await LocalUpdateAndSaveAsync(patch, async () => await _context.FindAsync<TEntity>(keys).ConfigureAwait(false));
=======
            return await LocalUpdateAndSaveAsync(patch, () => _context.FindAsync<TEntity>(keys).AsTask()).ConfigureAwait(false);
>>>>>>> 94859cc4
        }

        /// <inheritdoc />
        public async Task<TEntity> UpdateAndSaveAsync<TEntity>(JsonPatchDocument<TEntity> patch, Expression<Func<TEntity, bool>> whereExpression) where TEntity : class
        {
            return await LocalUpdateAndSaveAsync(patch, () => _context.Set<TEntity>().SingleOrDefaultAsync(whereExpression)).ConfigureAwait(false);
        }

        /// <summary>
        /// Local version of UpdateAndSave with JsonPatch - contains the common code
        /// </summary>
        /// <typeparam name="TEntity"></typeparam>
        /// <param name="patch"></param>
        /// <param name="getEntity"></param>
        /// <returns></returns>
        private async Task<TEntity> LocalUpdateAndSaveAsync<TEntity>(JsonPatchDocument<TEntity> patch, Func<Task<TEntity>> getEntity)
            where TEntity : class
        {
            var entityInfo = _context.GetEntityInfoThrowExceptionIfNotThere(typeof(TEntity));
            entityInfo.CheckCanDoOperation(CrudTypes.Update);
            Message = $"Successfully updated the {entityInfo.EntityType.GetNameForClass()}";
            if (entityInfo.EntityType != typeof(TEntity))
                throw new NotImplementedException(
                    $"I could not find the entity class {typeof(TEntity).Name}. JsonPatch only works on entity classes.");

            var entity = await getEntity().ConfigureAwait(false);
            if (entity != null)
                patch.ApplyTo(entity, error => AddError(error.ErrorMessage));
            else
                AddError(
                    $"Sorry, I could not find the {entityInfo.EntityType.GetNameForClass()} you were trying to update.");
            if (IsValid)
                CombineStatuses(await _context.SaveChangesWithOptionalValidationAsync(
                    _configAndMapper.Config.DirectAccessValidateOnSave, _configAndMapper.Config).ConfigureAwait(false));

            return entity;
        }

        /// <inheritdoc />
        public async Task DeleteAndSaveAsync<TEntity>(params object[] keys) where TEntity : class
        {
            var entityInfo = _context.GetEntityInfoThrowExceptionIfNotThere(typeof(TEntity));
            entityInfo.CheckCanDoOperation(CrudTypes.Delete);
            Message = $"Successfully deleted a {ExtractDisplayHelpers.GetNameForClass<TEntity>()}";

            var whereWithKeys = entityInfo.PrimaryKeyProperties.CreateFilter<TEntity>(keys);
            var entity = await _context.Set<TEntity>().SingleOrDefaultAsync(whereWithKeys);
            if (entity == null)
            {
                AddError($"Sorry, I could not find the {ExtractDisplayHelpers.GetNameForClass<TEntity>()} you wanted to delete.");
                return;
            }
            _context.Remove(entity);
            CombineStatuses(await _context.SaveChangesWithOptionalValidationAsync(
                _configAndMapper.Config.DirectAccessValidateOnSave, _configAndMapper.Config).ConfigureAwait(false));
        }

        /// <inheritdoc />
        public async Task DeleteWithActionAndSaveAsync<TEntity>(Func<DbContext, TEntity, Task<IStatusGeneric>> runBeforeDelete,
            params object[] keys) where TEntity : class
        {
            var entityInfo = _context.GetEntityInfoThrowExceptionIfNotThere(typeof(TEntity));
            entityInfo.CheckCanDoOperation(CrudTypes.Delete);
            Message = $"Successfully deleted a {ExtractDisplayHelpers.GetNameForClass<TEntity>()}";

            var whereWithKeys = entityInfo.PrimaryKeyProperties.CreateFilter<TEntity>(keys);
            var entity = await _context.Set<TEntity>().IgnoreQueryFilters().SingleOrDefaultAsync(whereWithKeys);
            if (entity == null)
            {
                AddError($"Sorry, I could not find the {ExtractDisplayHelpers.GetNameForClass<TEntity>()} you wanted to delete.");
                return;
            }

            CombineStatuses(await runBeforeDelete(_context, entity).ConfigureAwait(false));
            if (!IsValid) return;

            _context.Remove(entity);
            CombineStatuses(await _context.SaveChangesWithOptionalValidationAsync(
                _configAndMapper.Config.DirectAccessValidateOnSave, _configAndMapper.Config).ConfigureAwait(false));
        }

    }
}<|MERGE_RESOLUTION|>--- conflicted
+++ resolved
@@ -159,19 +159,19 @@
             {
                 using (DbContext context = _createNewDBContext.CreateNew())
                 {
-                    var dtoInfo = typeof(T).GetDtoInfoThrowExceptionIfNotThere();
-                    var creator = new EntityCreateHandler<T>(dtoInfo, entityInfo, _configAndMapper, context);
-                    var entity = creator.CreateEntityAndFillFromDto(entityOrDto, ctorOrStaticMethodName);
-                    CombineStatuses(creator);
+                var dtoInfo = typeof(T).GetDtoInfoThrowExceptionIfNotThere();
+                var creator = new EntityCreateHandler<T>(dtoInfo, entityInfo, _configAndMapper, _context);
+                var entity = creator.CreateEntityAndFillFromDto(entityOrDto, ctorOrStaticMethodName);
+                CombineStatuses(creator);
+                if (IsValid)
+                {
+                    _context.Add(entity);
+                    CombineStatuses(await _context.SaveChangesWithOptionalValidationAsync(
+                        dtoInfo.ShouldValidateOnSave(_configAndMapper.Config), _configAndMapper.Config));
                     if (IsValid)
-                    {
-                        _context.Add(entity);
-                        CombineStatuses(await _context.SaveChangesWithOptionalValidationAsync(
-                            dtoInfo.ShouldValidateOnSave(_configAndMapper.Config), _configAndMapper.Config));
-                        if (IsValid)
-                            entity.CopyBackKeysFromEntityToDtoIfPresent(entityOrDto, entityInfo);
-                    }
+                        entity.CopyBackKeysFromEntityToDtoIfPresent(entityOrDto, entityInfo);
                 }
+            }
             }
             return IsValid ? entityOrDto : null;
         }
@@ -205,11 +205,7 @@
         /// <inheritdoc />
         public async Task<TEntity> UpdateAndSaveAsync<TEntity>(JsonPatchDocument<TEntity> patch, params object[] keys) where TEntity : class
         {
-<<<<<<< HEAD
             return await LocalUpdateAndSaveAsync(patch, async () => await _context.FindAsync<TEntity>(keys).ConfigureAwait(false));
-=======
-            return await LocalUpdateAndSaveAsync(patch, () => _context.FindAsync<TEntity>(keys).AsTask()).ConfigureAwait(false);
->>>>>>> 94859cc4
         }
 
         /// <inheritdoc />
